"""Deploy command implementation."""

import os
import tempfile
import zipfile
from pathlib import Path
from typing import Any, Dict, List, Optional, Tuple

import boto3
import typer

from ..application import ApplicationManifest
from ..helpers import datazone, deployment
from ..helpers.error_handler import handle_error, handle_success
from ..helpers.project_manager import ProjectManager
from ..helpers.utils import (  # noqa: F401
    build_domain_config,
    get_datazone_project_info,
    load_config,
)

# Airflow Serverless (MWAA Serverless) configuration
# TODO: Remove these overrides once service is available in all regions
AIRFLOW_SERVERLESS_REGION = "us-west-2"  # Force us-west-2 for Airflow Serverless
AIRFLOW_SERVERLESS_ENDPOINT_URL = "https://airflow-serverless.us-west-2.api.aws/"


def _fix_airflow_role_cloudwatch_policy(role_arn: str, region: str) -> bool:
    """Fix IAM role by adding CloudWatch logs policy for airflow-serverless."""
    try:
        iam = boto3.client("iam", region_name=region)

        # Extract role name from ARN
        role_name = role_arn.split("/")[-1]

        # ⚠️ TEMPORARY WORKAROUND: Attach Admin policy for testing
        # TODO: Replace with minimal required permissions once workflow requirements are known
        try:
            iam.attach_role_policy(
                RoleName=role_name,
                PolicyArn="arn:aws:iam::aws:policy/AdministratorAccess",
            )
            typer.echo(f"⚠️ TEMPORARY: Attached Admin policy to {role_name} for testing")
            typer.echo("⚠️ TODO: Replace with minimal permissions in production")
            return True
        except iam.exceptions.NoSuchEntityException:
            typer.echo(f"⚠️ Role {role_name} not found")
            return False

        # Original CloudWatch logs policy code (commented out for now)
        # # Check if policy already exists
        # policy_exists = False
        # try:
        #     iam.get_role_policy(
        #         RoleName=role_name, PolicyName="AirflowServerlessCloudWatchLogs"
        #     )
        #     policy_exists = True
        # except iam.exceptions.NoSuchEntityException:
        #     pass  # Policy doesn't exist, continue to create it

        # # CloudWatch logs policy
        # cloudwatch_policy = {
        #     "Version": "2012-10-17",
        #     "Statement": [
        #         {
        #             "Sid": "CloudWatchLogsAccess",
        #             "Effect": "Allow",
        #             "Action": [
        #                 "logs:CreateLogGroup",
        #                 "logs:CreateLogStream",
        #                 "logs:PutLogEvents",
        #             ],
        #             "Resource": "arn:aws:logs:*:*:log-group:/aws/mwaa-serverless/*",
        #         },
        #         {
        #             "Sid": "KMSAccess",
        #             "Effect": "Allow",
        #             "Action": [
        #                 "kms:Encrypt",
        #                 "kms:Decrypt",
        #                 "kms:ReEncrypt*",
        #                 "kms:GenerateDataKey*",
        #                 "kms:DescribeKey",
        #             ],
        #             "Resource": "*",
        #         },
        #     ],
        # }

        # iam.put_role_policy(
        #     RoleName=role_name,
        #     PolicyName="AirflowServerlessCloudWatchLogs",
        #     PolicyDocument=json.dumps(cloudwatch_policy),
        # )

        # action = "Updated" if policy_exists else "Added"
        # typer.echo(f"✅ {action} CloudWatch logs policy to IAM role {role_name}")
        # return True

    except Exception as e:
        typer.echo(f"⚠️ Failed to add Admin policy: {e}")
        return False


def deploy_command(
    targets: Optional[str],
    manifest_file: str,
    bundle: Optional[str] = None,
    emit_events: Optional[bool] = None,
    event_bus_name: Optional[str] = None,
) -> None:
    """
    Deploy bundle files to target's deployment_configuration.

    Automatically resolves environment variables in workflow files using ${VAR_NAME}
    and $VAR_NAME syntax based on target configuration.

    Args:
        targets: Comma-separated list of target names (optional)
        manifest_file: Path to the pipeline manifest file
        bundle: Optional path to pre-created bundle file
        emit_events: Optional override for event emission
        event_bus_name: Optional override for event bus name
    """
    try:
        manifest = ApplicationManifest.from_file(manifest_file)

        stage_name = _get_target_name(targets, manifest)
        target_config = _get_target_config(stage_name, manifest)

        _display_deployment_info(stage_name, target_config, manifest)

        # Build config with domain info
        config = build_domain_config(target_config)

        # Initialize event emitter
        from ..helpers.monitoring import (
            build_bundle_info,
            build_target_info,
            collect_metadata,
            create_event_emitter,
        )

        emitter = create_event_emitter(
            manifest, config["region"], emit_events, event_bus_name
        )
        typer.echo(
            f"🔍 EventEmitter initialized: enabled={emitter.enabled}, bus={emitter.event_bus_name}, region={emitter.region}"
        )

        target_info = build_target_info(stage_name, target_config)
        metadata = collect_metadata(manifest)

        # Always initialize metadata as dict for internal state
        if metadata is None:
            metadata = {}

        typer.echo(f"🔍 Metadata collected: {bool(metadata)}")

        # Emit deploy started event
        bundle_path = bundle or _find_bundle_file(manifest, config)
        if bundle_path:
            bundle_info = build_bundle_info(bundle_path)
            result = emitter.deploy_started(
                manifest.application_name, target_info, bundle_info, metadata
            )
            typer.echo(f"🔍 Deploy started event emitted: {result}")

        # Initialize project if needed
        project_manager = ProjectManager(manifest, config)

        # Emit project init started
        project_config = {
            "name": target_config.project.name,
            "create": target_config.project.create,
        }
        emitter.project_init_started(
            manifest.application_name, target_info, project_config, metadata
        )

        try:
            project_manager.ensure_project_exists(stage_name, target_config)

            # Get comprehensive project info for bootstrap actions
            from ..helpers.utils import get_datazone_project_info

<<<<<<< HEAD
            project_info = get_datazone_project_info(target_config.project.name, config)
            metadata["project_info"] = project_info
            typer.echo(
                f"🔍 DEBUG: Added project_info to metadata: {project_info is not None}"
            )
            typer.echo(
                f"🔍 DEBUG: metadata keys after adding project_info: {list(metadata.keys())}"
            )
=======
            project_info = get_datazone_project_info(
                target_config.project.name, config
            )
            metadata["project_info"] = project_info
>>>>>>> 850aff63

            # Emit project init completed
            project_info_event = {
                "name": target_config.project.name,
                "status": "ACTIVE",
            }
            emitter.project_init_completed(
                manifest.application_name, target_info, project_info_event, metadata
            )

        except Exception as e:
            # Emit project init failed
            error = {
                "stage": "project-init",
                "code": "PROJECT_INIT_FAILED",
                "message": str(e),
            }
            emitter.project_init_failed(
                manifest.application_name, target_info, error, metadata
            )
            raise

        # Find bundle file if not provided
        bundle_path = bundle
        if not bundle_path:
            bundle_path = _find_bundle_file(manifest, config)

        # Deploy QuickSight dashboards and capture imported dataset IDs
        imported_dataset_ids = _deploy_quicksight_dashboards(
            manifest, target_config, stage_name, config, bundle_path
        )

        # Store imported dataset IDs in config for bootstrap actions
        if imported_dataset_ids:
            config["imported_quicksight_datasets"] = imported_dataset_ids

        # Deploy bundle and track errors
        deployment_success = _deploy_bundle_to_target(
            target_config,
            manifest,
            config,
            bundle,
            stage_name,
            emitter,
            metadata,
            manifest_file,
        )

        if deployment_success:
            # Process bootstrap actions (after deployment completes)
            if target_config.bootstrap:
                typer.echo("Processing bootstrap actions...")
<<<<<<< HEAD
                typer.echo(
                    f"🔍 DEBUG: metadata keys before bootstrap: {list(metadata.keys()) if metadata else 'None'}"
                )
                typer.echo(
                    f"🔍 DEBUG: metadata has project_info: {'project_info' in metadata if metadata else False}"
                )
=======
>>>>>>> 850aff63
                _process_bootstrap_actions(
                    target_config, stage_name, config, manifest, metadata
                )
            # Emit deploy completed
            emitter.deploy_completed(
                manifest.application_name,
                target_info,
                {"status": "success"},
                metadata,
            )
            handle_success("Deployment completed successfully!")
        else:
            # Emit deploy failed
            error = {
                "stage": "deploy",
                "code": "DEPLOYMENT_FAILED",
                "message": "Deployment failed due to errors during bundle deployment",
            }
            emitter.deploy_failed(
                manifest.application_name, target_info, error, metadata
            )
            handle_error("Deployment failed due to errors during bundle deployment")

    except Exception as e:
        # Emit deploy failed for unexpected errors
        try:
            from ..helpers.monitoring import (
                build_target_info,
                collect_metadata,
                create_event_emitter,
            )

            manifest = ApplicationManifest.from_file(manifest_file)
            stage_name = _get_target_name(targets, manifest)
            target_config = _get_target_config(stage_name, manifest)
            config = build_domain_config(target_config)

            emitter = create_event_emitter(
                manifest, config["region"], emit_events, event_bus_name
            )
            target_info = build_target_info(stage_name, target_config)
            metadata = collect_metadata(manifest)

            error = {
                "stage": "deploy",
                "code": "DEPLOYMENT_ERROR",
                "message": str(e),
            }
            emitter.deploy_failed(
                manifest.application_name, target_info, error, metadata
            )
        except Exception:
            pass  # Don't fail on event emission errors

        handle_error(f"Deployment failed: {e}")


def _get_target_name(targets: Optional[str], manifest: ApplicationManifest) -> str:
    """
    Get target name from input.

    Args:
        targets: Comma-separated target names or None
        manifest: Pipeline manifest object

    Returns:
        Target name to deploy to

    Raises:
        SystemExit: If no target is specified
    """
    if not targets:
        handle_error(
            "No target specified. Use --targets to specify a target (e.g., --targets dev)"
        )

    target_list = [t.strip() for t in targets.split(",")]
    return target_list[0]  # Use first target for deployment


def _get_target_config(stage_name: str, manifest: ApplicationManifest):
    """
    Get target configuration from manifest.

    Args:
        stage_name: Name of the target
        manifest: Pipeline manifest object

    Returns:
        Target configuration object

    Raises:
        SystemExit: If target or configuration is not found
    """
    target_config = manifest.get_stage(stage_name)
    if not target_config:
        handle_error(f"Target '{stage_name}' not found in manifest")

    if not target_config.deployment_configuration:
        handle_error(f"No deployment_configuration found for target '{stage_name}'")

    return target_config


def _display_deployment_info(
    stage_name: str, target_config, manifest: ApplicationManifest
) -> None:
    """
    Display deployment information.

    Args:
        stage_name: Name of the target being deployed to
        target_config: Target configuration object
        manifest: Pipeline manifest object
    """
    typer.echo(f"Deploying to target: {stage_name}")
    typer.echo(f"Project: {target_config.project.name}")
    typer.echo(f"Domain: {target_config.domain.name}")
    typer.echo(f"Region: {target_config.domain.region}")


def _deploy_bundle_to_target(
    target_config,
    manifest: ApplicationManifest,
    config: Dict[str, Any],
    bundle_file: Optional[str] = None,
    stage_name: Optional[str] = None,
    emitter=None,
    metadata: Optional[Dict[str, Any]] = None,
    manifest_file: Optional[str] = None,
) -> bool:
    """
    Deploy bundle files to the target environment.

    Args:
        target_config: Target configuration object
        manifest: Pipeline manifest object
        config: Configuration dictionary
        bundle_file: Optional path to pre-created bundle file
        stage_name: Optional target name for workflow tagging
        emitter: Optional EventEmitter for monitoring
        metadata: Optional metadata for events
        manifest_file: Optional path to manifest file for local content resolution

    Returns:
        True if deployment succeeded, False otherwise
    """
    from ..helpers.monitoring import build_target_info

    bundle_target_config = target_config.deployment_configuration
    storage_configs = bundle_target_config.storage or []
    git_configs = bundle_target_config.git or []

    if not storage_configs and not git_configs:
        handle_error(
            "No storage or git configuration found in deployment_configuration"
        )
        return False

    # Update config with domain info
    config = build_domain_config(target_config)

    # Determine if we need a bundle (check if any storage items have connectionName)
    has_bundle_items = any(
        s.connectionName
        for s in (
            manifest.content.storage
            if manifest.content and manifest.content.storage
            else []
        )
    )

    bundle_path = None
    if has_bundle_items:
        # Get bundle file only if needed
        if bundle_file:
            bundle_path = bundle_file
        else:
            bundle_path = _find_bundle_file(manifest, config)
            if not bundle_path:
                handle_error("No bundle file found in ./artifacts directory")
                return False

        typer.echo(f"Bundle file: {bundle_path}")

        # Emit bundle upload started
        if emitter:
            from ..helpers.monitoring import build_bundle_info

            target_info = build_target_info(stage_name, target_config)
            bundle_info = build_bundle_info(bundle_path)
            emitter.bundle_upload_started(
                manifest.application_name, target_info, bundle_info, metadata
            )

    # Get manifest directory for local path resolution
    manifest_dir = (
        os.path.dirname(os.path.abspath(manifest_file)) if manifest_file else None
    )

    # Map storage names to content items
    content_map = {}
    if manifest.content and manifest.content.storage:
        for item in manifest.content.storage:
            content_map[item.name] = item

    # Deploy storage items (mixed local and bundle)
    storage_results = []
    try:
        for storage_config in storage_configs:
            # Get source content item
            content_item = content_map.get(storage_config.name)

            # Determine deployment method
            if content_item and not content_item.connectionName and manifest_dir:
                # Deploy from local filesystem
                typer.echo(
                    f"📁 Deploying '{storage_config.name}' from local filesystem"
                )
                result = _deploy_local_storage_item(
                    manifest_dir,
                    content_item,
                    storage_config,
                    target_config.project.name,
                    config,
                )
            elif bundle_path:
                # Deploy from bundle
                result = _deploy_storage_item(
                    bundle_path, storage_config, target_config.project.name, config
                )
            else:
                typer.echo(f"⚠️ Skipping '{storage_config.name}' - no source available")
                continue

            storage_results.append(result)

        # Deploy git items
        git_results = []
        for git_config in git_configs:
            if bundle_path:
                result = _deploy_git_item(
                    bundle_path, git_config, target_config.project.name, config
                )
                git_results.append(result)

        # Display deployment summary
        _display_deployment_summary_new(
            bundle_path or "local", storage_results, git_results
        )

        # Emit bundle upload completed
        if emitter and bundle_path:
            deployment_results = {
                "storageDeployments": [
                    {
                        "s3Location": s3_uri,
                        "filesCount": len(files_list) if files_list else 0,
                    }
                    for files_list, s3_uri in storage_results
                ],
                "gitDeployments": [
                    {"filesCount": len(files_list) if files_list else 0}
                    for files_list, _ in git_results
                ],
            }
            emitter.bundle_upload_completed(
                manifest.application_name, target_info, deployment_results, metadata
            )

    except Exception as e:
        # Emit bundle upload failed
        if emitter:
            error = {
                "stage": "bundle-upload",
                "code": "BUNDLE_UPLOAD_FAILED",
                "message": str(e),
            }
            emitter.bundle_upload_failed(
                manifest.application_name, target_info, error, metadata
            )
        raise

    # Create serverless Airflow workflows if configured
    effective_target_name = stage_name or target_config.name

    # Get S3 location from first successful storage deployment
    s3_bucket = None
    s3_prefix = None
    for files_list, s3_uri in storage_results:
        if s3_uri and s3_uri.startswith("s3://"):
            parts = s3_uri[5:].split("/", 1)
            s3_bucket = parts[0]
            s3_prefix = parts[1] if len(parts) > 1 else ""
            break

    # Workflow creation now handled by workflow.create bootstrap action
    # S3 location passed to bootstrap via metadata
    if metadata is not None:
        metadata["s3_bucket"] = s3_bucket
        metadata["s3_prefix"] = s3_prefix
        metadata["bundle_path"] = bundle_path

    # Process catalog assets if configured
    asset_success = _process_catalog_assets(
        target_config, manifest, config, emitter, metadata
    )

    # Return overall success - storage must succeed, git is optional
    storage_success = all(r[0] is not None for r in storage_results)
    git_success = all(r[0] is not None for r in git_results) if git_results else True
    return storage_success and git_success and asset_success


def _deploy_local_storage_item(
    manifest_dir: str,
    content_item,
    storage_config,
    project_name: str,
    config: Dict[str, Any],
) -> Tuple[Optional[List[str]], Optional[str]]:
    """Deploy a storage item from local filesystem."""
    import glob

    name = storage_config.name
    target_dir = (
        storage_config.targetDirectory
        if hasattr(storage_config, "targetDirectory")
        else ""
    )

    typer.echo(f"Deploying local storage item '{name}' to {target_dir}...")

    # Collect files from include patterns
    all_files = []
    for pattern in content_item.include:
        # Resolve pattern relative to manifest directory
        full_pattern = os.path.join(manifest_dir, pattern)
        typer.echo(f"  Pattern: {pattern} → {full_pattern}")

        # Handle both file and directory patterns
        if os.path.isdir(full_pattern):
            # Directory - add all files recursively
            for root, dirs, files in os.walk(full_pattern):
                for file in files:
                    file_path = os.path.join(root, file)
                    all_files.append(file_path)
        else:
            # Glob pattern
            matched_files = glob.glob(full_pattern, recursive=True)
            all_files.extend([f for f in matched_files if os.path.isfile(f)])

    if not all_files:
        typer.echo("  ⚠️ No files found for pattern(s)")
        return [], None

    typer.echo(f"  Found {len(all_files)} files")

    # Get connection and deploy
    connection = _get_project_connection(project_name, storage_config, config)
    region = config.get("region", "us-east-1")

    # Create temp directory with files
    with tempfile.TemporaryDirectory() as temp_dir:
        # Copy files maintaining relative structure
        for file_path in all_files:
            # Get relative path from first include pattern base
            base_pattern = content_item.include[0]
            base_path = os.path.join(manifest_dir, base_pattern)
            if os.path.isdir(base_path):
                rel_path = os.path.relpath(file_path, base_path)
            else:
                rel_path = os.path.basename(file_path)

            dest_path = os.path.join(temp_dir, rel_path)
            os.makedirs(os.path.dirname(dest_path), exist_ok=True)

            import shutil

            shutil.copy2(file_path, dest_path)

        # Deploy to S3
        success = deployment.deploy_files(
            temp_dir, connection, target_dir, region, temp_dir
        )

        s3_uri = connection.get("s3Uri", "")
        deployed_files = (
            [os.path.relpath(f, temp_dir) for f in all_files] if success else None
        )
        return deployed_files, s3_uri


def _find_bundle_file(
    manifest: ApplicationManifest, config: Dict[str, Any]
) -> Optional[str]:
    """
    Find the bundle file for the pipeline.

    Args:
        manifest: Pipeline manifest object
        config: Configuration dictionary

    Returns:
        Path to bundle file if found, None otherwise
    """
    from ..helpers.bundle_storage import find_bundle_file

    # Use default artifacts directory
    bundles_directory = "./artifacts"
    return find_bundle_file(
        bundles_directory, manifest.application_name, config.get("region")
    )


def _deploy_storage_files(
    bundle_file: str,
    storage_config: Dict[str, Any],
    project_name: str,
    config: Dict[str, Any],
) -> Tuple[Optional[List[str]], Optional[str]]:
    """
    Deploy storage files from bundle.

    Args:
        bundle_file: Path to bundle file
        storage_config: Storage configuration dictionary
        project_name: Name of the target project
        config: Configuration dictionary

    Returns:
        Tuple of (deployed_files_list, s3_uri) or (None, None) if failed
    """
    if not storage_config:
        return [], None  # No storage config is not an error

    typer.echo("Deploying storage files...")

    return _deploy_files_from_bundle(
        bundle_file, storage_config, project_name, config, "storage"
    )


def _deploy_storage_item(
    bundle_file: str,
    storage_config: Dict[str, Any],
    project_name: str,
    config: Dict[str, Any],
) -> Tuple[Optional[List[str]], Optional[str]]:
    """
    Deploy a named storage item from bundle.

    Args:
        bundle_file: Path to bundle file
        storage_config: Storage item configuration with name, connectionName, targetDirectory
        project_name: Name of the target project
        config: Configuration dictionary

    Returns:
        Tuple of (deployed_files_list, s3_uri) or (None, None) if failed
    """
    name = storage_config.name
    has_target_dir = hasattr(storage_config, "targetDirectory")
    target_dir = storage_config.targetDirectory if has_target_dir else ""

    typer.echo(
        f"🔍 DEBUG _deploy_storage_item: name='{name}', has_targetDirectory={has_target_dir}"
    )
    if has_target_dir:
        typer.echo(
            f"🔍 DEBUG _deploy_storage_item: targetDirectory='{storage_config.targetDirectory}'"
        )
    typer.echo(f"🔍 DEBUG _deploy_storage_item: target_dir='{target_dir}'")

    typer.echo(f"Deploying storage item '{name}' to {target_dir}...")

    return _deploy_named_item_from_bundle(
        bundle_file, storage_config, project_name, config, name, target_dir
    )


def _deploy_git_item(
    bundle_file: str,
    git_config: Dict[str, Any],
    project_name: str,
    config: Dict[str, Any],
) -> Tuple[Optional[List[str]], Optional[str]]:
    """
    Deploy a git repository from bundle.

    Args:
        bundle_file: Path to bundle file
        git_config: Git item configuration with connectionName, targetDirectory
        project_name: Name of the target project
        config: Configuration dictionary

    Returns:
        Tuple of (deployed_files_list, s3_uri) or (None, None) if failed
    """
    target_dir = (
        git_config.targetDirectory if hasattr(git_config, "targetDirectory") else ""
    )

    typer.echo(f"Deploying git repository to {target_dir}...")

    # Git items are in bundle under their targetDir structure
    # We need to find the git content in the bundle
    return _deploy_git_from_bundle(
        bundle_file, git_config, project_name, config, target_dir
    )


def _deploy_workflow_files(
    bundle_file: str,
    workflows_config: Dict[str, Any],
    project_name: str,
    config: Dict[str, Any],
) -> Tuple[Optional[List[str]], Optional[str]]:
    """
    Deploy workflow files from bundle.

    Args:
        bundle_file: Path to bundle file
        workflows_config: Workflows configuration dictionary
        project_name: Name of the target project
        config: Configuration dictionary

    Returns:
        Tuple of (deployed_files_list, s3_uri) or (None, None) if failed
    """
    if not workflows_config:
        return [], None  # No workflow config is not an error

    typer.echo("Deploying workflow files...")

    return _deploy_files_from_bundle(
        bundle_file, workflows_config, project_name, config, "workflows"
    )


def _deploy_files_from_bundle(
    bundle_file: str,
    file_config: Dict[str, Any],
    project_name: str,
    config: Dict[str, Any],
    file_type: str,
) -> Tuple[Optional[List[str]], Optional[str]]:
    """
    Deploy files of a specific type from bundle.

    Args:
        bundle_file: Path to bundle file
        file_config: File configuration dictionary
        project_name: Name of the target project
        config: Configuration dictionary
        file_type: Type of files ('storage' or 'workflows')

    Returns:
        Tuple of (deployed_files_list, s3_uri) or (None, None) if failed
    """
    from ..helpers.bundle_storage import ensure_bundle_local, is_s3_url

    # Ensure bundle ZIP is available locally
    local_bundle_path = ensure_bundle_local(bundle_file, config["region"])

    try:
        with tempfile.TemporaryDirectory() as temp_dir:
            # Extract bundle
            with zipfile.ZipFile(local_bundle_path, "r") as zip_ref:
                zip_ref.extractall(temp_dir)

            # Deploy files using existing deployment logic
            files_path = os.path.join(temp_dir, file_type)
            if os.path.exists(files_path):
                connection = _get_project_connection(project_name, file_config, config)
                region = config.get("aws", {}).get("region", "us-east-1")

                # Get list of files to deploy
                deployed_files = _get_files_list(files_path)

                success = deployment.deploy_files(
                    files_path, connection, "", region, files_path
                )
                s3_uri = connection.get("s3Uri", "")

                return deployed_files if success else None, s3_uri
            else:
                typer.echo(f"  No {file_type} files found in bundle")
                return [], None
    finally:
        # Clean up temporary file if we downloaded from S3
        if is_s3_url(bundle_file) and local_bundle_path != bundle_file:
            os.unlink(local_bundle_path)

    return None, None


def _get_files_list(files_path: str) -> List[str]:
    """
    Get list of files in directory recursively.

    Args:
        files_path: Path to directory

    Returns:
        List of relative file paths
    """
    deployed_files = []
    for root, dirs, files in os.walk(files_path):
        for file in files:
            file_path = os.path.join(root, file)
            rel_path = os.path.relpath(file_path, files_path)
            deployed_files.append(rel_path)
    return deployed_files


def _deploy_named_item_from_bundle(
    bundle_file: str,
    item_config: Dict[str, Any],
    project_name: str,
    config: Dict[str, Any],
    item_name: str,
    target_dir: str,
) -> Tuple[Optional[List[str]], Optional[str]]:
    """Deploy a named item from bundle to target directory."""
    import tarfile

    from ..helpers.bundle_storage import ensure_bundle_local, is_s3_url

    local_bundle_path = ensure_bundle_local(bundle_file, config["region"])

    try:
        with tempfile.TemporaryDirectory() as temp_dir:
            with zipfile.ZipFile(local_bundle_path, "r") as zip_ref:
                zip_ref.extractall(temp_dir)

            # Item is in bundle under its name
            item_path = os.path.join(temp_dir, item_name)
            if os.path.exists(item_path):
                connection = _get_project_connection(project_name, item_config, config)
                region = config.get("region", "us-east-1")

                # Check if compression is requested
                compression = (
                    item_config.compression
                    if hasattr(item_config, "compression")
                    else None
                )
                if compression in ["gz", "tar.gz"]:
                    # Create tar.gz archive
                    archive_name = f"{item_name}.tar.gz"
                    archive_path = os.path.join(temp_dir, archive_name)

                    typer.echo(f"  Creating compressed archive: {archive_name}")
                    with tarfile.open(archive_path, "w:gz") as tar:
                        # Add all contents of item_path to archive
                        if os.path.isdir(item_path):
                            for root, dirs, files in os.walk(item_path):
                                for file in files:
                                    file_path = os.path.join(root, file)
                                    arcname = os.path.relpath(file_path, item_path)
                                    tar.add(file_path, arcname=arcname)
                        else:
                            tar.add(item_path, arcname=os.path.basename(item_path))

                    # Deploy the archive
                    deployed_files = [archive_name]
                    # Create a temp directory with only the archive file
                    archive_only_dir = os.path.join(temp_dir, "_archive_deploy")
                    os.makedirs(archive_only_dir, exist_ok=True)
                    archive_deploy_path = os.path.join(archive_only_dir, archive_name)
                    import shutil

                    shutil.copy(archive_path, archive_deploy_path)

                    success = deployment.deploy_files(
                        archive_only_dir,
                        connection,
                        target_dir,
                        region,
                        archive_only_dir,
                    )
                else:
                    # Original behavior - deploy directory contents
                    deployed_files = _get_files_list(item_path)
                    success = deployment.deploy_files(
                        item_path, connection, target_dir, region, item_path
                    )

                s3_uri = connection.get("s3Uri", "")
                return deployed_files if success else None, s3_uri
            else:
                typer.echo(f"  No files found for '{item_name}' in bundle")
                return [], None
    finally:
        if is_s3_url(bundle_file) and local_bundle_path != bundle_file:
            os.unlink(local_bundle_path)

    return None, None


def _deploy_git_from_bundle(
    bundle_file: str,
    git_config: Dict[str, Any],
    project_name: str,
    config: Dict[str, Any],
    target_dir: str,
) -> Tuple[Optional[List[str]], Optional[str]]:
    """Deploy git repository from bundle to target directory."""
    from ..helpers.bundle_storage import ensure_bundle_local, is_s3_url

    local_bundle_path = ensure_bundle_local(bundle_file, config["region"])

    try:
        with tempfile.TemporaryDirectory() as temp_dir:
            with zipfile.ZipFile(local_bundle_path, "r") as zip_ref:
                zip_ref.extractall(temp_dir)

            # Git repos are in bundle under repositories/{repository-name}
            repositories_dir = Path(temp_dir) / "repositories"
            if not repositories_dir.exists():
                typer.echo("⚠️  No repositories directory found in bundle")
                return None, None

            deployed_files = []
            connection = _get_project_connection(project_name, git_config, config)
            region = config.get("region", "us-east-1")

            # Deploy all repositories
            for repo_dir in repositories_dir.iterdir():
                if repo_dir.is_dir():
                    success = deployment.deploy_files(
                        str(repo_dir), connection, target_dir, region, str(repo_dir)
                    )
                    if success:
                        deployed_files.extend(_get_files_list(str(repo_dir)))

            s3_uri = connection.get("s3Uri", "")
            return deployed_files if deployed_files else None, s3_uri
    finally:
        if is_s3_url(bundle_file) and local_bundle_path != bundle_file:
            os.unlink(local_bundle_path)

    return None, None


def _display_deployment_summary_new(
    bundle_path: str,
    storage_results: List[Tuple[Optional[List[str]], Optional[str]]],
    git_results: List[Tuple[Optional[List[str]], Optional[str]]],
):
    """Display deployment summary for new structure."""
    typer.echo("\n📦 Deployment Summary:")

    for i, (files, s3_uri) in enumerate(storage_results):
        if files is not None:
            typer.echo(f"  ✅ Storage item {i + 1}: {len(files)} files → {s3_uri}")
        else:
            typer.echo(f"  ❌ Storage item {i + 1}: Failed")

    for i, (files, s3_uri) in enumerate(git_results):
        if files is not None:
            typer.echo(f"  ✅ Git item {i + 1}: {len(files)} files → {s3_uri}")
        else:
            typer.echo(f"  ❌ Git item {i + 1}: Failed")


def _get_project_connection(
    project_name: str, file_config: Dict[str, Any], config: Dict[str, Any]
) -> Dict[str, Any]:
    """
    Get connection info from project.

    Args:
        project_name: Name of the project
        file_config: File configuration containing connection name
        config: Configuration dictionary

    Returns:
        Connection dictionary
    """
    project_info = get_datazone_project_info(project_name, config)
    if "error" in project_info:
        return {}

    connection_name = (
        file_config.connectionName
        if hasattr(file_config, "connectionName")
        else "default.s3_shared"
    )
    connections = project_info.get("connections", {})
    return connections.get(connection_name, {})


def _display_deployment_summary(
    bundle_file: str,
    storage_result: Tuple[Optional[List[str]], Optional[str]],
    workflow_result: Tuple[Optional[List[str]], Optional[str]],
) -> None:
    """
    Display deployed files in a nice tree structure organized by destination.

    Args:
        bundle_file: Path to bundle file
        storage_result: Tuple of (storage_files, storage_s3_uri)
        workflow_result: Tuple of (workflow_files, workflow_s3_uri)
    """
    storage_files, storage_s3_uri = storage_result
    workflow_files, workflow_s3_uri = workflow_result

    try:
        typer.echo("\n📦 Deployment Summary:")
        typer.echo("=" * 50)

        # Build tree structure organized by destination
        tree = {}

        # Add storage files
        if storage_files and storage_s3_uri:
            tree["📁 Storage Files"] = {f"📍 {storage_s3_uri}": {}}
            _add_files_to_tree(
                tree["📁 Storage Files"][f"📍 {storage_s3_uri}"], storage_files
            )

        # Add workflow files
        if workflow_files and workflow_s3_uri:
            tree["⚙️ Workflow Files"] = {f"📍 {workflow_s3_uri}": {}}
            _add_files_to_tree(
                tree["⚙️ Workflow Files"][f"📍 {workflow_s3_uri}"], workflow_files
            )

        _print_tree(tree)
        typer.echo("=" * 50)

        total_files = len(storage_files or []) + len(workflow_files or [])
        typer.echo(f"📊 Total files deployed: {total_files}")

    except Exception as e:
        typer.echo(f"⚠️ Could not display deployment tree: {e}")


def _add_files_to_tree(tree_node: Dict[str, Any], files: List[str]) -> None:
    """Add files to tree structure."""
    for file_path in sorted(files):
        parts = file_path.split("/")
        current = tree_node
        for part in parts[:-1]:  # directories
            if part not in current:
                current[part] = {}
            current = current[part]
        # Add file
        if parts[-1]:  # not empty
            current[parts[-1]] = None


def _print_tree(node: Dict[str, Any], prefix: str = "", is_last: bool = True) -> None:
    """Print tree structure recursively."""
    items = list(node.items()) if isinstance(node, dict) else []
    for i, (name, subtree) in enumerate(items):
        is_last_item = i == len(items) - 1
        current_prefix = "└── " if is_last_item else "├── "

        if subtree is None:  # It's a file
            typer.echo(f"{prefix}{current_prefix}{name}")
        else:  # It's a directory
            typer.echo(f"{prefix}{current_prefix}{name}")
            extension = "    " if is_last_item else "│   "
            _print_tree(subtree, prefix + extension, is_last_item)


def _validate_deployed_workflows(
    workflows_config: Dict[str, Any], project_name: str, config: Dict[str, Any]
) -> None:
    """
    Validate that deployed workflows are available in Airflow.

    Args:
        workflows_config: Workflows configuration dictionary
        project_name: Name of the project
        config: Configuration dictionary
    """
    typer.echo("🚀 Starting workflow validation...")

    try:
        # workflows_config is from deployment_configuration, not a list of workflows
        # Skip validation for now as it needs workflow connection info, not bundle target config
        typer.echo("✅ Workflow validation completed")
    except Exception as e:
        typer.echo("⚠️ Workflow validation failed: " + str(e))
        # Don't fail deployment for validation issues


def _process_catalog_assets(
    target_config,
    manifest: ApplicationManifest,
    config: Dict[str, Any],
    emitter=None,
    metadata: Optional[Dict[str, Any]] = None,
) -> bool:
    """
    Process catalog assets for DataZone access.

    Args:
        target_config: Target configuration object
        manifest: Pipeline manifest object
        config: Configuration dictionary
        emitter: Optional EventEmitter for monitoring
        metadata: Optional metadata for events

    Returns:
        True if all assets processed successfully, False otherwise
    """
    from ..helpers.monitoring import build_target_info

    # Check if catalog processing is disabled in bundle target configuration
    if (
        target_config.deployment_configuration
        and target_config.deployment_configuration.catalog
        and target_config.deployment_configuration.catalog.get("disable", False)
    ):
        typer.echo("📋 Catalog asset processing disabled in target configuration")
        return True

    # Check if catalog assets are configured
    if not manifest.content.catalog or not manifest.content.catalog.assets:
        typer.echo("📋 No catalog assets configured")
        return True

    typer.echo("🔍 Processing catalog assets...")

    # Emit catalog assets started
    if emitter:
        target_info = build_target_info(target_config.name, target_config)
        asset_configs = [
            {
                "assetId": asset.selector.assetId,
                "permission": asset.permission,
            }
            for asset in manifest.content.catalog.assets
        ]
        emitter.catalog_assets_started(
            manifest.application_name, target_info, asset_configs, metadata
        )

    # Import datazone helper functions
    from ..helpers.datazone import (
        get_project_id_by_name,
        process_catalog_assets,
    )

    # Get domain and project IDs
    region = target_config.domain.region

    # Resolve domain using name, tags, or auto-detect
    from ..helpers.datazone import resolve_domain_id

    domain_id, domain_name = resolve_domain_id(
        domain_name=target_config.domain.name,
        domain_tags=target_config.domain.tags,
        region=region,
    )

    if not domain_id:
        error_msg = f"Could not resolve domain in region {region}"
        if emitter:
            target_info = build_target_info(target_config.name, target_config)
            error = {
                "stage": "catalog-assets",
                "code": "DOMAIN_NOT_FOUND",
                "message": error_msg,
            }
            emitter.catalog_assets_failed(
                manifest.application_name, target_info, error, metadata
            )
        handle_error(error_msg)
        return False

    project_name = target_config.project.name

    project_id = get_project_id_by_name(project_name, domain_id, region)
    if not project_id:
        error_msg = f"Could not find project ID for project: {project_name}"
        if emitter:
            target_info = build_target_info(target_config.name, target_config)
            error = {
                "stage": "catalog-assets",
                "code": "PROJECT_NOT_FOUND",
                "message": error_msg,
            }
            emitter.catalog_assets_failed(
                manifest.application_name, target_info, error, metadata
            )
        handle_error(error_msg)
        return False

    # Convert assets to dictionary format for processing
    assets_data = []
    for asset in manifest.content.catalog.assets:
        asset_dict = {
            "selector": {},
            "permission": asset.permission,
            "requestReason": asset.requestReason,
        }

        if asset.selector.assetId:
            asset_dict["selector"]["assetId"] = asset.selector.assetId

        if asset.selector.search:
            asset_dict["selector"]["search"] = {
                "assetType": asset.selector.search.assetType,
                "identifier": asset.selector.search.identifier,
            }

        assets_data.append(asset_dict)

    # Process all catalog assets
    try:
        success = process_catalog_assets(domain_id, project_id, assets_data, region)
        if success:
            typer.echo("✅ All catalog assets processed successfully")

            # Emit catalog assets completed
            if emitter:
                target_info = build_target_info(target_config.name, target_config)
                asset_results = [
                    {
                        "assetId": asset.selector.assetId,
                        "status": "processed",
                    }
                    for asset in manifest.content.catalog.assets
                ]
                emitter.catalog_assets_completed(
                    manifest.application_name, target_info, asset_results, metadata
                )
        else:
            error_msg = "Failed to process catalog assets"
            if emitter:
                target_info = build_target_info(target_config.name, target_config)
                error = {
                    "stage": "catalog-assets",
                    "code": "PROCESSING_FAILED",
                    "message": error_msg,
                }
                emitter.catalog_assets_failed(
                    manifest.application_name, target_info, error, metadata
                )
            handle_error(error_msg)
        return success
    except Exception as e:
        error_msg = f"Error processing catalog assets: {e}"
        if emitter:
            target_info = build_target_info(target_config.name, target_config)
            error = {
                "stage": "catalog-assets",
                "code": "PROCESSING_ERROR",
                "message": str(e),
            }
            emitter.catalog_assets_failed(
                manifest.application_name, target_info, error, metadata
            )
        handle_error(error_msg)
        return False


def _find_dag_files_in_s3(
    s3_client,
    s3_bucket: str,
    s3_prefix: str,
    manifest: ApplicationManifest,
    target_config,
) -> List[tuple]:
    """
    Find DAG YAML files in S3 by searching target directories from deployment_configuration.

    Args:
        s3_client: Boto3 S3 client
        s3_bucket: S3 bucket name
        s3_prefix: Base S3 prefix (e.g., 'shared/')
        manifest: Pipeline manifest object
        target_config: Target configuration with deployment_configuration

    Returns:
        List of tuples (s3_key, workflow_name) for workflows found in S3
    """
    dag_files = []

    if not manifest.content.workflows:
        return dag_files

    # Get target directories from deployment_configuration
    search_prefixes = []
    if hasattr(target_config, "deployment_configuration") and hasattr(
        target_config.deployment_configuration, "storage"
    ):
        for storage_item in target_config.deployment_configuration.storage:
            if hasattr(storage_item, "target_directory"):
                target_dir = storage_item.target_directory or "."
                if target_dir == ".":
                    search_prefixes.append(s3_prefix)
                else:
                    search_prefixes.append(f"{s3_prefix}{target_dir}/")

    # Fallback to base prefix
    if not search_prefixes:
        search_prefixes = [s3_prefix]

    # Search for each workflow specified in manifest
    for workflow in manifest.content.workflows:
        workflow_name = workflow.get("workflowName", "")
        found = False

        # Search each configured prefix
        for search_prefix in search_prefixes:
            try:
                paginator = s3_client.get_paginator("list_objects_v2")
                for page in paginator.paginate(Bucket=s3_bucket, Prefix=search_prefix):
                    if "Contents" not in page:
                        continue

                    for obj in page["Contents"]:
                        s3_key = obj["Key"]
                        if s3_key.endswith((".yaml", ".yml")):
                            # Download and check if it matches workflow
                            try:
                                import yaml

                                response = s3_client.get_object(
                                    Bucket=s3_bucket, Key=s3_key
                                )
                                content = yaml.safe_load(response["Body"].read())
                                if isinstance(content, dict):
                                    # Check if any top-level key matches workflow_name or has matching dag_id
                                    for key, value in content.items():
                                        if key == workflow_name or (
                                            isinstance(value, dict)
                                            and value.get("dag_id") == workflow_name
                                        ):
                                            dag_files.append((s3_key, workflow_name))
                                            found = True
                                            break
                            except Exception:
                                continue
                        if found:
                            break
                    if found:
                        break
            except Exception:
                continue
            if found:
                break

        if not found:
            typer.echo(f"⚠️ Workflow YAML not found for: {workflow_name}")

    return dag_files


def _generate_workflow_name(bundle_name: str, dag_name: str, target_config) -> str:
    """
    Generate a unique workflow name for MWAA Serverless.

    Args:
        bundle_name: Name of the bundle
        dag_name: Name of the DAG file (without extension)
        target_config: Target configuration object

    Returns:
        Generated workflow name
    """
    # Create a unique name combining pipeline, target, and DAG name
    stage_name = target_config.project.name.replace("-", "_")
    safe_pipeline = bundle_name.replace("-", "_")
    safe_dag = dag_name.replace("-", "_")

    return f"{safe_pipeline}_{stage_name}_{safe_dag}"


def _resolve_environment_variables(
    content: str, environment_variables: Dict[str, Any]
) -> str:
    """
    Resolve environment variable placeholders in content.

    Args:
        content: YAML content with ${VAR_NAME} or $VAR_NAME placeholders
        environment_variables: Dictionary of variable name to value mappings

    Returns:
        Content with resolved variables
    """
    import re

    def replace_var(match):
        var_name = match.group(1)
        if var_name in environment_variables:
            return str(environment_variables[var_name])
        return match.group(0)  # Return original if not found

    # Replace ${VAR_NAME} and $VAR_NAME patterns
    content = re.sub(r"\$\{([^}]+)\}", replace_var, content)
    content = re.sub(r"\$([A-Za-z_][A-Za-z0-9_]*)", replace_var, content)
    return content


def _upload_dag_to_s3(
    dag_file_path: str,
    workflow_name: str,
    config: Dict[str, Any],
    target_config=None,
    project_id=None,
    domain_id=None,
) -> Optional[Dict[str, str]]:
    """
    Upload DAG file to S3 for MWAA Serverless workflow creation.

    Args:
        dag_file_path: Local path to DAG file
        workflow_name: Name of the workflow
        config: Configuration dictionary
        target_config: Target configuration with environment variables
        project_id: DataZone project ID
        domain_id: DataZone domain ID

    Returns:
        S3 location dictionary or None if failed
    """
    try:
        import boto3

        region = config.get("region", "us-east-1")

        # Get S3 bucket from project's default.s3_shared connection
        bucket_name = None
        if project_id and domain_id:
            connections = datazone.get_project_connections(
                project_id, domain_id, region
            )
            s3_shared_conn = connections.get("default.s3_shared", {})
            s3_uri = s3_shared_conn.get("s3Uri", "")
            if s3_uri:
                # Extract bucket name from s3://bucket-name/path/
                bucket_name = s3_uri.replace("s3://", "").split("/")[0]

        # Fallback to hardcoded pattern if connection not found
        if not bucket_name:
            account_id = config.get("aws", {}).get("account_id")
            if not account_id:
                sts = boto3.client("sts")
                identity = sts.get_caller_identity()
                account_id = identity["Account"]
            bucket_name = (
                f"smus-airflow-serverless-{account_id}-{AIRFLOW_SERVERLESS_REGION}"
            )

        object_key = f"workflows/{workflow_name}.yaml"

        # Create S3 client
        s3_client = boto3.client("s3", region_name=region)

        # Try to create bucket if it doesn't exist
        try:
            s3_client.head_bucket(Bucket=bucket_name)
        except Exception as e:
            typer.echo(f"Bucket {bucket_name} doesn't exist, creating it: {e}")
            try:
                if region == "us-east-1":
                    s3_client.create_bucket(Bucket=bucket_name)
                else:
                    s3_client.create_bucket(
                        Bucket=bucket_name,
                        CreateBucketConfiguration={"LocationConstraint": region},
                    )
            except Exception as e:
                typer.echo(f"❌ Could not create bucket {bucket_name}: {e}")
                raise typer.Exit(1)

        # Upload DAG file
        with open(dag_file_path, "r") as f:
            dag_content = f.read()

        typer.echo(f"🔍 DEBUG: Original DAG file path: {dag_file_path}")
        typer.echo(f"🔍 DEBUG: Original DAG content:\n{dag_content}")

        # Resolve environment variables if target config is provided
        if (
            target_config
            and hasattr(target_config, "environment_variables")
            and target_config.environment_variables
        ):
            typer.echo(
                f"🔍 DEBUG: Environment variables found: {target_config.environment_variables}"
            )
            resolved_content = _resolve_environment_variables(
                dag_content, target_config.environment_variables
            )
            typer.echo(f"🔍 DEBUG: Resolved DAG content:\n{resolved_content}")
            dag_content = resolved_content
        else:
            typer.echo("🔍 DEBUG: No environment variables to resolve")
            typer.echo(f"🔍 DEBUG: target_config: {target_config}")
            if target_config:
                typer.echo(
                    f"🔍 DEBUG: target_config.environment_variables: {getattr(target_config, 'environment_variables', 'NOT_FOUND')}"
                )

        typer.echo(f"🔍 DEBUG: Final DAG content being uploaded:\n{dag_content}")

        s3_client.put_object(
            Bucket=bucket_name,
            Key=object_key,
            Body=dag_content,
            ContentType="text/yaml",
        )

        return {"Bucket": bucket_name, "ObjectKey": object_key}

    except Exception as e:
        typer.echo(f"❌ Failed to upload DAG to S3: {e}")
        return None


def _process_bootstrap_actions(
    target_config,
    stage_name: str,
    config: Dict[str, Any],
    manifest=None,
    metadata: Optional[Dict[str, Any]] = None,
) -> None:
    """
    Process bootstrap actions sequentially.

    Args:
        target_config: Target configuration
        stage_name: Stage name
        config: Configuration dictionary
        manifest: Manifest object (optional)
        metadata: Deployment metadata including S3 locations (optional)
    """
    from ..bootstrap import executor

    # Build context for action execution
    context = {
        "stage": stage_name,
        "project": {"name": target_config.project.name},
        "domain": {
            "name": target_config.domain.name,
            "region": target_config.domain.region,
        },
        "region": config.get("region"),
        "config": config,  # Pass full config including imported_quicksight_datasets
        "manifest": manifest,  # Add manifest to context
        "target_config": target_config,  # Add target_config to context
        "metadata": metadata or {},  # Add metadata to context
    }

    # Execute bootstrap actions (will raise on failure)
    try:
        results = executor.execute_actions(target_config.bootstrap.actions, context)

        # Log results
        success_count = sum(1 for r in results if r["status"] == "success")
        typer.echo(f"  ✓ Processed {success_count} actions successfully")
    except Exception as e:
        handle_error(f"Bootstrap action failed: {e}")


def _deploy_quicksight_dashboards(
    manifest: ApplicationManifest,
    target_config,
    stage_name: str,
    config: Dict[str, Any],
    bundle: Optional[str],
) -> List[str]:
    """
    Deploy QuickSight dashboards to target environment.

    Returns:
        List of imported dataset IDs
    """
    from ..helpers.quicksight import (
        grant_dashboard_permissions,
        grant_data_source_permissions,
        grant_dataset_permissions,
        import_dashboard,
        poll_import_job,
    )

    # Get dashboards from content
    dashboards = []
    if manifest.content and manifest.content.quicksight:
        dashboards.extend(manifest.content.quicksight)

    # Get QuickSight configuration from deployment_configuration
    qs_config = None
    typer.echo(
        f"🔍 target_config has deployment_configuration: {hasattr(target_config, 'deployment_configuration')}"
    )
    if (
        hasattr(target_config, "deployment_configuration")
        and target_config.deployment_configuration
    ):
        typer.echo(
            f"🔍 deployment_configuration exists: {target_config.deployment_configuration}"
        )
        typer.echo(
            f"🔍 deployment_configuration has quicksight: {hasattr(target_config.deployment_configuration, 'quicksight')}"
        )
        qs_config = getattr(target_config.deployment_configuration, "quicksight", None)
        typer.echo(f"🔍 qs_config value: {qs_config}")

    if not dashboards:
        return []

    typer.echo(f"🔍 DEBUG: Found {len(dashboards)} QuickSight dashboards to deploy")
    typer.echo("Deploying QuickSight dashboards...")

    aws_account_id = config.get("aws", {}).get("account_id")
    region = target_config.domain.region

    if not aws_account_id:
        # Try to get from STS
        try:
            import boto3

            sts = boto3.client("sts", region_name=region)
            aws_account_id = sts.get_caller_identity()["Account"]
        except Exception:
            typer.echo(
                "Warning: AWS account ID not found, skipping QuickSight deployment",
                err=True,
            )
            return []

    imported_dataset_ids = []

    for dashboard_config in dashboards:
        dashboard_id = dashboard_config.dashboardId
        typer.echo(f"  Deploying dashboard: {dashboard_id}")

        # Get assetBundle (with fallback to 'source' for backward compatibility during transition)
        asset_bundle = getattr(dashboard_config, "assetBundle", None) or getattr(
            dashboard_config, "source", "export"
        )
        typer.echo(f"    🔍 DEBUG: assetBundle={asset_bundle}, bundle={bundle}")

        try:
            # Determine bundle source
            if not bundle:
                typer.echo(
                    f"    Warning: No bundle specified, skipping {dashboard_id}",
                    err=True,
                )
                continue

            # Extract dashboard from zip
            import os
            import tempfile
            import zipfile

            # Determine file path in zip
            if asset_bundle == "export":
                dashboard_file_in_zip = f"quicksight/{dashboard_id}.qs"
            else:
                # Use provided asset bundle path
                dashboard_file_in_zip = asset_bundle

            # Find the file in the zip (may be in a subdirectory)
            with zipfile.ZipFile(bundle, "r") as zip_ref:
                # Look for exact match or match within subdirectories
                matching_files = [
                    f for f in zip_ref.namelist() if f.endswith(dashboard_file_in_zip)
                ]

                if not matching_files:
                    typer.echo(
                        f"    Warning: Dashboard {dashboard_file_in_zip} not found in bundle",
                        err=True,
                    )
                    continue

                # Use first match
                file_in_zip = matching_files[0]

                # Extract to temp file
                temp_dir = tempfile.mkdtemp()
                zip_ref.extract(file_in_zip, temp_dir)
                bundle_path = os.path.join(temp_dir, file_in_zip)

            # Import dashboard with override parameters from deployment_configuration
            typer.echo(f"🔍 qs_config exists: {qs_config is not None}")
            override_params = {}
            if qs_config:
                typer.echo("🔍 Getting overrideParameters from qs_config")
                # qs_config is a dict, not an object
                override_params = (
                    qs_config.get("overrideParameters", {})
                    if isinstance(qs_config, dict)
                    else getattr(qs_config, "overrideParameters", {}) or {}
                )
                typer.echo(f"🔍 Raw override params: {override_params}")
                # Resolve variables in override parameters using simple string replacement
                # We don't use ContextResolver here because it requires project lookup which may fail
                import json

                override_json = json.dumps(override_params)
                # Replace {stage.name} and {proj.name}
                override_json = override_json.replace("{stage.name}", stage_name)
                override_json = override_json.replace(
                    "{proj.name}", target_config.project.name
                )
                override_params = json.loads(override_json)
                typer.echo(
                    f"🔍 Resolved override params: {json.dumps(override_params, indent=2)}"
                )

            job_id = import_dashboard(
                bundle_path,
                aws_account_id,
                region,
                override_params,
            )
            result = poll_import_job(job_id, aws_account_id, region)

            # Initialize with original dashboard ID
            imported_dashboard_id = dashboard_id

            # Print imported assets
            if result.get("JobStatus") == "SUCCESSFUL":
                typer.echo("    ✓ Dashboard deployed successfully")

                # Get the actual imported dashboard ID from override parameters
                # The imported ID is: prefix + dashboard_id_from_overrides
                imported_dashboard_id = dashboard_id
                prefix = ""
                if (
                    override_params
                    and "ResourceIdOverrideConfiguration" in override_params
                ):
                    prefix = override_params["ResourceIdOverrideConfiguration"].get(
                        "PrefixForAllResources", ""
                    )
                    # Find the dashboard ID in the override parameters
                    if "Dashboards" in override_params:
                        for dash_override in override_params["Dashboards"]:
                            # The imported ID is prefix + original dashboard ID from overrides
                            imported_dashboard_id = (
                                f"{prefix}{dash_override['DashboardId']}"
                            )
                            typer.echo(f"      Dashboard: {imported_dashboard_id}")
                            break

                # List imported datasets and data sources
                import boto3

                qs_client = boto3.client("quicksight", region_name=region)

                # List datasets with prefix
                try:
                    datasets_response = qs_client.list_data_sets(
                        AwsAccountId=aws_account_id
                    )
                    datasets = [
                        ds
                        for ds in datasets_response.get("DataSetSummaries", [])
                        if prefix and prefix in ds["DataSetId"]
                    ]
                    if datasets:
                        typer.echo(f"      Datasets ({len(datasets)}):")
                        for ds in datasets:
                            typer.echo(f"        - {ds['DataSetId']}")
                            imported_dataset_ids.append(ds["DataSetId"])
                except Exception as e:
                    typer.echo(f"      ⚠️  Could not list datasets: {e}")

                # List data sources with prefix
                try:
                    sources_response = qs_client.list_data_sources(
                        AwsAccountId=aws_account_id
                    )
                    sources = [
                        src
                        for src in sources_response.get("DataSources", [])
                        if prefix and prefix in src["DataSourceId"]
                    ]
                    if sources:
                        typer.echo(f"      Data Sources ({len(sources)}):")
                        for src in sources:
                            typer.echo(
                                f"        - {src['DataSourceId']} ({src['Type']})"
                            )
                except Exception as e:
                    typer.echo(f"      ⚠️  Could not list data sources: {e}")

                # Grant permissions from deployment_configuration
                permissions = []
                if qs_config:
                    permissions = getattr(qs_config, "permissions", []) or []

                # Add owner and viewer permissions from dashboard config
                owners = getattr(dashboard_config, "owners", []) or []
                viewers = getattr(dashboard_config, "viewers", []) or []

                typer.echo(f"🔍 Dashboard config owners: {owners}")
                typer.echo(f"🔍 Dashboard config viewers: {viewers}")

                # Track principals to avoid duplicates (owners take precedence over viewers)
                principal_actions = {}

                for owner in owners:
                    principal_actions[owner] = [
                        "quicksight:DescribeDashboard",
                        "quicksight:ListDashboardVersions",
                        "quicksight:UpdateDashboardPermissions",
                        "quicksight:QueryDashboard",
                        "quicksight:UpdateDashboard",
                        "quicksight:DeleteDashboard",
                        "quicksight:UpdateDashboardPublishedVersion",
                        "quicksight:DescribeDashboardPermissions",
                    ]

                for viewer in viewers:
                    # Only add viewer if not already an owner
                    if viewer not in principal_actions:
                        principal_actions[viewer] = [
                            "quicksight:DescribeDashboard",
                            "quicksight:ListDashboardVersions",
                            "quicksight:QueryDashboard",
                        ]

                # Convert to permissions list
                for principal, actions in principal_actions.items():
                    permissions.append({"principal": principal, "actions": actions})

                typer.echo(f"🔍 Total permissions to grant: {len(permissions)}")
                if permissions:
                    # Grant dashboard permissions
                    grant_dashboard_permissions(
                        imported_dashboard_id, aws_account_id, region, permissions
                    )

                    # Grant dataset permissions
                    for dataset_id in imported_dataset_ids:
                        try:
                            dataset_perms = []
                            for principal in principal_actions.keys():
                                if principal in owners:  # Owner
                                    dataset_actions = [
                                        "quicksight:DescribeDataSet",
                                        "quicksight:DescribeDataSetPermissions",
                                        "quicksight:PassDataSet",
                                        "quicksight:DescribeIngestion",
                                        "quicksight:ListIngestions",
                                        "quicksight:UpdateDataSet",
                                        "quicksight:DeleteDataSet",
                                        "quicksight:CreateIngestion",
                                        "quicksight:CancelIngestion",
                                        "quicksight:UpdateDataSetPermissions",
                                    ]
                                else:  # Viewer
                                    dataset_actions = [
                                        "quicksight:DescribeDataSet",
                                        "quicksight:DescribeDataSetPermissions",
                                        "quicksight:PassDataSet",
                                        "quicksight:DescribeIngestion",
                                        "quicksight:ListIngestions",
                                    ]
                                dataset_perms.append(
                                    {"principal": principal, "actions": dataset_actions}
                                )

                            grant_dataset_permissions(
                                dataset_id, aws_account_id, region, dataset_perms
                            )
                            typer.echo(
                                f"      ✓ Granted permissions to dataset {dataset_id}"
                            )
                        except Exception as e:
                            typer.echo(
                                f"      ⚠️  Could not grant dataset permissions: {e}"
                            )

                    # Grant data source permissions
                    if sources:
                        for src in sources:
                            try:
                                source_perms = []
                                for principal in principal_actions.keys():
                                    if principal in owners:  # Owner
                                        source_actions = [
                                            "quicksight:DescribeDataSource",
                                            "quicksight:DescribeDataSourcePermissions",
                                            "quicksight:PassDataSource",
                                            "quicksight:UpdateDataSource",
                                            "quicksight:DeleteDataSource",
                                            "quicksight:UpdateDataSourcePermissions",
                                        ]
                                    else:  # Viewer
                                        source_actions = [
                                            "quicksight:DescribeDataSource",
                                            "quicksight:DescribeDataSourcePermissions",
                                            "quicksight:PassDataSource",
                                        ]
                                    source_perms.append(
                                        {
                                            "principal": principal,
                                            "actions": source_actions,
                                        }
                                    )

                                grant_data_source_permissions(
                                    src["DataSourceId"],
                                    aws_account_id,
                                    region,
                                    source_perms,
                                )
                                typer.echo(
                                    f"      ✓ Granted permissions to data source {src['DataSourceId']}"
                                )
                            except Exception as e:
                                typer.echo(
                                    f"      ⚠️  Could not grant data source permissions: {e}"
                                )

        except Exception as e:
            typer.echo(f"    ✗ Error deploying dashboard: {e}", err=True)

    return imported_dataset_ids<|MERGE_RESOLUTION|>--- conflicted
+++ resolved
@@ -150,11 +150,6 @@
 
         target_info = build_target_info(stage_name, target_config)
         metadata = collect_metadata(manifest)
-
-        # Always initialize metadata as dict for internal state
-        if metadata is None:
-            metadata = {}
-
         typer.echo(f"🔍 Metadata collected: {bool(metadata)}")
 
         # Emit deploy started event
@@ -184,21 +179,10 @@
             # Get comprehensive project info for bootstrap actions
             from ..helpers.utils import get_datazone_project_info
 
-<<<<<<< HEAD
-            project_info = get_datazone_project_info(target_config.project.name, config)
-            metadata["project_info"] = project_info
-            typer.echo(
-                f"🔍 DEBUG: Added project_info to metadata: {project_info is not None}"
-            )
-            typer.echo(
-                f"🔍 DEBUG: metadata keys after adding project_info: {list(metadata.keys())}"
-            )
-=======
             project_info = get_datazone_project_info(
                 target_config.project.name, config
             )
             metadata["project_info"] = project_info
->>>>>>> 850aff63
 
             # Emit project init completed
             project_info_event = {
@@ -251,15 +235,6 @@
             # Process bootstrap actions (after deployment completes)
             if target_config.bootstrap:
                 typer.echo("Processing bootstrap actions...")
-<<<<<<< HEAD
-                typer.echo(
-                    f"🔍 DEBUG: metadata keys before bootstrap: {list(metadata.keys()) if metadata else 'None'}"
-                )
-                typer.echo(
-                    f"🔍 DEBUG: metadata has project_info: {'project_info' in metadata if metadata else False}"
-                )
-=======
->>>>>>> 850aff63
                 _process_bootstrap_actions(
                     target_config, stage_name, config, manifest, metadata
                 )
