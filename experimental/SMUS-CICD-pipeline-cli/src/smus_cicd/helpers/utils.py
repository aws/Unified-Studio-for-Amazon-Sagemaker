"""Utility functions for SMUS CLI."""

import os
import re
from typing import Any, Dict, List, Optional, Union

import boto3
import yaml

from . import datazone


def build_domain_config(target_config) -> Dict[str, Any]:
    """
    Build domain configuration from target config.

    Args:
        target_config: Target configuration object with domain attribute

    Returns:
        Dictionary with domain configuration including region, name (if present), and tags (if present)
    """
    config = load_config()
    config["domain"] = {
        "region": target_config.domain.region,
    }
    if target_config.domain.name:
        config["domain"]["name"] = target_config.domain.name
        config["domain_name"] = target_config.domain.name
    if target_config.domain.tags:
        config["domain"]["tags"] = target_config.domain.tags
    config["region"] = target_config.domain.region
    return config


def find_missing_env_vars(data: Union[Dict, List, str]) -> List[str]:
    """
    Find environment variables referenced in data that are not set.

    Args:
        data: YAML data (dict, list, or string)

    Returns:
        List of missing environment variable names (without defaults)
    """
    missing = set()

    def check_value(value):
        if isinstance(value, dict):
            for v in value.values():
                check_value(v)
        elif isinstance(value, list):
            for item in value:
                check_value(item)
        elif isinstance(value, str):
            pattern = r"\$\{([^}:]+)(?::([^}]*))?\}"
            for match in re.finditer(pattern, value):
                var_name = match.group(1)
                has_default = match.group(2) is not None

                # Skip pseudo env vars
                if var_name in ("STS_ACCOUNT_ID", "AWS_ACCOUNT_ID", "STS_REGION"):
                    continue

                # Only flag as missing if no default and not set
                if not has_default and not os.getenv(var_name):
                    missing.add(var_name)

    check_value(data)
    return sorted(missing)


def substitute_env_vars(data: Union[Dict, List, str]) -> Union[Dict, List, str]:
    """
    Recursively substitute environment variables in YAML data.

    Supports ${VAR_NAME} syntax for environment variable substitution.

    Pseudo environment variables (auto-resolved from AWS credentials):
    - AWS_ACCOUNT_ID: Current AWS account ID from STS
    - STS_ACCOUNT_ID: Current AWS account ID from STS (alias for AWS_ACCOUNT_ID)
    - STS_REGION: Current AWS region from boto3 session

    Args:
        data: YAML data (dict, list, or string)

    Returns:
        Data with environment variables substituted
    """
    if isinstance(data, dict):
        return {key: substitute_env_vars(value) for key, value in data.items()}
    elif isinstance(data, list):
        return [substitute_env_vars(item) for item in data]
    elif isinstance(data, str):
        # Pattern to match ${VAR_NAME} or ${VAR_NAME:default_value}
        pattern = r"\$\{([^}:]+)(?::([^}]*))?\}"

        def replace_var(match):
            var_name = match.group(1)
            default_value = match.group(2) if match.group(2) is not None else ""

            # Handle pseudo environment variables
            if var_name == "STS_ACCOUNT_ID" or var_name == "AWS_ACCOUNT_ID":
                import boto3

                return boto3.client("sts").get_caller_identity()["Account"]
            elif var_name == "STS_REGION":
                import boto3

                return boto3.Session().region_name or default_value

            # Regular environment variable lookup
            return os.getenv(var_name, default_value)

        return re.sub(pattern, replace_var, data)
    else:
        return data


def load_yaml(file_path: str, check_missing_vars: bool = True) -> Dict[str, Any]:
    """
    Load and parse YAML file.

    Args:
        file_path: Path to the YAML file
        check_missing_vars: If True, check for missing required env vars before substitution

    Returns:
        Parsed YAML content as dictionary

    Raises:
        FileNotFoundError: If the file doesn't exist
        yaml.YAMLError: If the file contains invalid YAML
        ValueError: If required environment variables are missing
    """
    if not os.path.exists(file_path):
        raise FileNotFoundError(
            f"Application manifest file not found: {file_path}\n"
            f"Please create an application manifest file or specify the correct path using --manifest/-m option."
        )

    try:
        with open(file_path, "r") as f:
            data = yaml.safe_load(f)

            # Check for missing required env vars before substitution
            if check_missing_vars:
                missing_vars = find_missing_env_vars(data)
                if missing_vars:
                    raise ValueError(
                        f"Missing required environment variables in {file_path}:\n"
                        + "\n".join(f"  - {var}" for var in missing_vars)
                        + "\n\nPlease set these environment variables before running the command."
                    )

            return substitute_env_vars(data)
    except yaml.YAMLError as e:
        raise yaml.YAMLError(f"Invalid YAML syntax in {file_path}: {e}")


def load_config(config_path: Optional[str] = None) -> Dict[str, Any]:
    """
    Load configuration - returns empty dict as all config comes from pipeline manifest.

    Args:
        config_path: Ignored - kept for backward compatibility

    Returns:
        Empty configuration dictionary
    """
    return {}


def get_domain_id(config: Dict[str, Any]) -> Optional[str]:
    """
    Get DataZone domain ID from CloudFormation exports.

    Args:
        config: Configuration dictionary containing region and stack info

    Returns:
        Domain ID if found, None otherwise

    Raises:
        ValueError: If region is not specified in configuration
    """
    region = _get_region_from_config(config)
    domain_stack_name = config.get("stacks", {}).get("domain", "cicd-test-domain-stack")

    cf_client = boto3.client("cloudformation", region_name=region)

    try:
        # Get stack outputs
        response = cf_client.describe_stacks(StackName=domain_stack_name)
        stacks = response.get("Stacks", [])

        if not stacks:
            return None

        outputs = stacks[0].get("Outputs", [])
        return _extract_domain_id_from_outputs(outputs)

    except Exception:
        return None


def _extract_domain_id_from_outputs(outputs: List[Dict[str, Any]]) -> Optional[str]:
    """
    Extract domain ID from CloudFormation stack outputs.

    Args:
        outputs: List of CloudFormation stack outputs

    Returns:
        Domain ID if found, None otherwise
    """
    for output in outputs:
        if output.get("OutputKey") == "DomainId":
            return output.get("OutputValue")
    return None


def validate_project_exists(
    project_info: Dict[str, Any],
    project_name: str,
    target_name: str,
    allow_create: bool = False,
) -> None:
    """
    Validate that project exists when connecting to AWS.

    Args:
        project_info: Project info dict from get_datazone_project_info
        project_name: Name of the project
        target_name: Name of the target
        allow_create: If True, don't fail if project will be created

    Raises:
        ValueError: If project or domain not found
    """
    # Check if domain lookup failed
    if project_info.get("error"):
        error_msg = project_info.get("error")
        if "Domain not found" in error_msg:
            raise ValueError(
                f"Cannot connect to target '{target_name}': Domain not found.\n"
                f"Please check:\n"
                f"  - Domain tags in manifest match an existing domain\n"
                f"  - Domain region is correct\n"
                f"  - AWS credentials have access to the domain"
            )
        raise ValueError(f"Cannot connect to target '{target_name}': {error_msg}")

    # Check if project exists
    if project_info.get("status") == "NOT_FOUND":
        if allow_create:
            # Project will be created during deployment
            return
        raise ValueError(
            f"Cannot connect to target '{target_name}': Project '{project_name}' not found.\n"
            f"Please check:\n"
            f"  - Project name is correct\n"
            f"  - Project exists in the domain\n"
            f"  - AWS credentials have access to the project\n"
            f"Or set 'create: true' in the project configuration to create it during deployment."
        )


def get_datazone_project_info(
    project_name: str, config: Dict[str, Any]
) -> Dict[str, Any]:
    """
    Get DataZone project ID, status, owners, and connections.

    Args:
        project_name: Name of the project to retrieve info for
        config: Configuration dictionary

    Returns:
        Dictionary containing project information or error details
    """
    try:
        region = _get_region_from_config(config)
        domain_id = _resolve_domain_id(config, region)

        if not domain_id:
            raise Exception(
                "Domain not found - check domain name/tags in manifest or CloudFormation stack"
            )

        project_id = _get_project_id(project_name, domain_id, region)
        if not project_id:
            # Project doesn't exist - return minimal info indicating this
            return {
                "projectId": None,
                "status": "NOT_FOUND",
                "name": project_name,
                "owners": [],
                "connections": {},
            }

        project_details = _get_project_details(domain_id, project_id, region)
        project_owners = _get_project_owners(domain_id, project_id, region)
        project_connections = _get_project_connections(
            project_name, domain_id, project_id, region
        )

        result = {
            "projectId": project_id,
            "project_id": project_id,  # Keep backward compatibility
<<<<<<< HEAD
            "domainId": domain_id,
            "domain_id": domain_id,  # Keep backward compatibility
=======
            "domain_id": domain_id,  # Add for bootstrap handlers
>>>>>>> 850aff63
            "status": project_details.get("status", "Unknown"),
            "owners": project_owners,
            "connections": project_connections,
        }
        return result

    except Exception as e:
        from .logger import get_logger

        logger = get_logger("utils")
        logger.error(f"Error getting DataZone project info for {project_name}: {e}")
        return {"error": str(e)}


def _get_region_from_config(config: Dict[str, Any]) -> str:
    """Get region from configuration, using domain.region as the single source of truth."""
    from .logger import get_logger

    logger = get_logger("utils")

    # Use domain.region from pipeline manifest as the single source of truth
    domain_region = config.get("domain", {}).get("region")
    if domain_region:
        logger.debug(f"Using domain.region from config: {domain_region}")
        return domain_region

    # Fallback to aws.region in config for backward compatibility
    region = config.get("aws", {}).get("region")
    if region:
        logger.debug(f"Using region from config: {region}")
        return region

    raise ValueError(
        "Region must be specified in domain.region or aws.region configuration"
    )


def _resolve_domain_id(config: Dict[str, Any], region: str) -> Optional[str]:
    """Resolve domain ID from configuration or by name/tags lookup."""
    from .logger import get_logger

    logger = get_logger("utils")

    # Try to get domain ID from CloudFormation exports first
    domain_id = get_domain_id(config)

    if not domain_id:
        # Try to resolve domain by name or tags
        domain_config = config.get("domain", {})
        domain_name = domain_config.get("name")
        domain_tags = domain_config.get("tags")

        if domain_name or domain_tags:
            try:
                domain_id, _ = datazone.resolve_domain_id(
                    domain_name=domain_name, domain_tags=domain_tags, region=region
                )
            except Exception as e:
                logger.error(f"Failed to resolve domain: {str(e)}")
                raise Exception(f"Failed to resolve domain: {str(e)}")

    return domain_id


def _get_project_id(project_name: str, domain_id: str, region: str) -> Optional[str]:
    """Get project ID by name."""
    return datazone.get_project_id_by_name(project_name, domain_id, region)


def _get_project_details(
    domain_id: str, project_id: str, region: str
) -> Dict[str, Any]:
    """Get basic project details from DataZone."""
    datazone_client = datazone._get_datazone_client(region)
    project_response = datazone_client.get_project(
        domainIdentifier=domain_id, identifier=project_id
    )

    return {"status": project_response.get("projectStatus", "Unknown")}


def _get_project_owners(domain_id: str, project_id: str, region: str) -> List[str]:
    """Get list of project owners."""
    owners = []

    try:
        datazone_client = datazone._get_datazone_client(region)
        memberships_response = datazone_client.list_project_memberships(
            domainIdentifier=domain_id, projectIdentifier=project_id
        )

        for member in memberships_response.get("members", []):
            if member.get("designation") == "PROJECT_OWNER":
                owner_name = _extract_owner_name(member, domain_id, datazone_client)
                if owner_name:
                    owners.append(owner_name)

    except Exception as e:
        from .logger import get_logger

        logger = get_logger("utils")
        logger.warning(f"Failed to get project owners (non-critical): {e}")

    return owners


def _extract_owner_name(
    member: Dict[str, Any], domain_id: str, datazone_client
) -> Optional[str]:
    """Extract readable owner name from member details."""
    member_details = member.get("memberDetails", {})
    if "user" not in member_details:
        return None

    user_id = member_details["user"].get("userId")
    if not user_id:
        return None

    try:
        user_profile = datazone_client.get_user_profile(
            domainIdentifier=domain_id, userIdentifier=user_id
        )

        return _get_readable_user_name(user_profile, user_id)

    except Exception as e:
        from .logger import get_logger

        logger = get_logger("utils")
        logger.warning(
            f"Failed to get user profile for {user_id}, using ID as fallback: {e}"
        )
        return user_id


def _get_readable_user_name(user_profile: Dict[str, Any], fallback_id: str) -> str:
    """Get readable user name from user profile."""
    details = user_profile.get("details", {})

    # For IDC users, try to get the user name from different fields
    if "sso" in details:
        sso_details = details["sso"]
        user_name = sso_details.get("username") or sso_details.get("firstName")
        if user_name:
            return user_name
    elif "iam" in details:
        iam_arn = details["iam"].get("arn", "")
        if iam_arn:
            return iam_arn.split("/")[-1]

    # Fallback to user ID if no readable name found
    return fallback_id


def _get_project_connections(
    project_name: str, domain_id: str, project_id: str, region: str
) -> Dict[str, Any]:
    """Get project connections using domain_id and project_id directly."""
    from .logger import get_logger

    logger = get_logger("utils")

    try:
        datazone_client = datazone._get_datazone_client(region)

        connections_dict = {}
        next_token = None

        # Paginate through all connections
        while True:
            list_params = {
                "domainIdentifier": domain_id,
                "projectIdentifier": project_id,
                "maxResults": 50,
            }
            if next_token:
                list_params["nextToken"] = next_token

            response = datazone_client.list_connections(**list_params)

            for conn in response.get("items", []):
                conn_name = conn.get("name", "unknown")
                conn_type = conn.get("type", "")

                # Check if WORKFLOWS_MWAA is actually serverless
                if conn_type == "WORKFLOWS_MWAA":
                    props = conn.get("props", {})
                    if "workflowsServerlessProperties" in props:
                        conn_type = "WORKFLOWS_SERVERLESS"

                connections_dict[conn_name] = {
                    "connectionId": conn.get("connectionId", ""),
                    "type": conn_type,
                    "region": region,
                }

                # Add S3 URI if it's an S3 connection
                if conn_type == "S3":
                    props = conn.get("props", {}).get("s3Properties", {})
                    if props.get("s3Uri"):
                        connections_dict[conn_name]["s3Uri"] = props["s3Uri"]

                # Add workgroup info for ATHENA connections
                elif conn_type == "ATHENA":
                    props = conn.get("props", {}).get("athenaProperties", {})
                    if props.get("workgroupName"):
                        connections_dict[conn_name]["workgroupName"] = props[
                            "workgroupName"
                        ]

                # Add SPARK connection properties
                elif conn_type == "SPARK":
                    # Need to get full connection details for sparkGlueProperties and configurations
                    try:
                        detail_response = datazone_client.get_connection(
                            domainIdentifier=domain_id,
                            identifier=conn.get("connectionId", ""),
                        )
                        props = detail_response.get("props", {}).get(
                            "sparkGlueProperties", {}
                        )
                        if props:
                            connections_dict[conn_name]["sparkGlueProperties"] = props

                        configurations = detail_response.get("configurations", [])
                        if configurations:
                            connections_dict[conn_name][
                                "configurations"
                            ] = configurations
                    except Exception as e:
                        logger.warning(f"Failed to get SPARK connection details: {e}")

            # Check for next page
            next_token = response.get("nextToken")
            if not next_token:
                break

        return connections_dict

    except Exception as e:
        logger.error(f"Failed to get project connections for {project_name}: {e}")
        return {}<|MERGE_RESOLUTION|>--- conflicted
+++ resolved
@@ -308,12 +308,7 @@
         result = {
             "projectId": project_id,
             "project_id": project_id,  # Keep backward compatibility
-<<<<<<< HEAD
-            "domainId": domain_id,
-            "domain_id": domain_id,  # Keep backward compatibility
-=======
             "domain_id": domain_id,  # Add for bootstrap handlers
->>>>>>> 850aff63
             "status": project_details.get("status", "Unknown"),
             "owners": project_owners,
             "connections": project_connections,
