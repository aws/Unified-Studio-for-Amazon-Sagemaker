--- conflicted
+++ resolved
@@ -49,17 +49,6 @@
     manifest = MagicMock()
     manifest.content.workflows = None
     
-<<<<<<< HEAD
-    action = BootstrapAction(type="workflow.create")
-    context = {
-        "target_config": mock_target_config,
-        "config": mock_config,
-        "manifest": manifest,
-        "metadata": {"project_info": {}, "s3_bucket": "test", "s3_prefix": "test"}
-    }
-    
-    result = handle_workflow_create(action, context)
-=======
     context = {
         "manifest": manifest,
         "target_config": MagicMock(),
@@ -68,24 +57,12 @@
     }
     
     result = handle_workflow_create(mock_action, context)
->>>>>>> 850aff63
     
     assert result is True
 
 
 def test_handle_workflow_create_missing_s3_location(mock_action, mock_context):
     """Test workflow.create fails without S3 location."""
-<<<<<<< HEAD
-    action = BootstrapAction(type="workflow.create")
-    context = {
-        "target_config": mock_target_config,
-        "config": mock_config,
-        "manifest": mock_manifest,
-        "metadata": {"project_info": {"project_id": "test", "domain_id": "test"}}  # No S3 location
-    }
-    
-    result = handle_workflow_create(action, context)
-=======
     mock_context["metadata"] = {}  # No S3 location
     
     result = handle_workflow_create(mock_action, mock_context)
@@ -98,24 +75,13 @@
     mock_context["metadata"]["project_info"] = {}  # No project_id/domain_id
     
     result = handle_workflow_create(mock_action, mock_context)
->>>>>>> 850aff63
     
     assert result is False
 
 
 def test_handle_workflow_create_specific_workflow(mock_action, mock_context):
     """Test workflow.create with specific workflow name."""
-<<<<<<< HEAD
-    action = BootstrapAction(type="workflow.create", parameters={"workflowName": "test_workflow"})
-    context = {
-        "target_config": mock_target_config,
-        "config": mock_config,
-        "manifest": mock_manifest,
-        "metadata": mock_metadata
-    }
-=======
     mock_action.parameters = {"workflowName": "test_workflow"}
->>>>>>> 850aff63
     
     with patch("smus_cicd.bootstrap.handlers.workflow_create_handler.datazone") as mock_dz:
         mock_dz.get_project_user_role_arn.return_value = "arn:aws:iam::123:role/test"
@@ -123,29 +89,6 @@
         with patch("smus_cicd.commands.deploy._find_dag_files_in_s3") as mock_find:
             mock_find.return_value = []  # No DAG files
             
-<<<<<<< HEAD
-            with patch("smus_cicd.commands.deploy._find_dag_files_in_s3") as mock_find:
-                mock_find.return_value = []  # No DAG files
-                
-                result = handle_workflow_create(action, context)
-                
-                assert result is True
-
-
-def test_handle_workflow_create_workflow_not_found(
-    mock_manifest, mock_target_config, mock_config, mock_metadata
-):
-    """Test workflow.create with non-existent workflow name."""
-    action = BootstrapAction(type="workflow.create", parameters={"workflowName": "nonexistent_workflow"})
-    context = {
-        "target_config": mock_target_config,
-        "config": mock_config,
-        "manifest": mock_manifest,
-        "metadata": mock_metadata
-    }
-    
-    result = handle_workflow_create(action, context)
-=======
             result = handle_workflow_create(mock_action, mock_context)
             
             assert result is True
@@ -156,6 +99,5 @@
     mock_action.parameters = {"workflowName": "nonexistent_workflow"}
     
     result = handle_workflow_create(mock_action, mock_context)
->>>>>>> 850aff63
     
     assert result is False